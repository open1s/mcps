--- conflicted
+++ resolved
@@ -46,7 +46,6 @@
 xxhash-rust = { version = "0",features = ["xxh3", "const_xxh3"] }
 disruptor = {version = "3.3"}
 lombok = { version = "0.4" }
-<<<<<<< HEAD
 nbus = { version = "2.4" }
 bytes = {version = "1"}
 memmap2 = "0.9"
@@ -56,10 +55,7 @@
 iconfig = { version = "0.1" }
 irgo = { version = "0.2"}
 imacro = { version = "0.4" }
-=======
-bus = { git = "https://github.com/open1s/bus.git" }
-memmap2 = "0.9"
->>>>>>> 6eb2082e
+
 
 env_logger = "0.10"
 clap = { version = "4.4", features = ["derive"] }
